--- conflicted
+++ resolved
@@ -12,31 +12,34 @@
 
 class LifeStage:
         
-        def __init__(self, s_in, s_out):
-            self.s_in = s_in
-            self.s_out = s_out
-        
-        @property
-        def H_in(self): return self.s_in.H
-        
-        @property
-        def H_out(self): return self.s_out.H
-        
-        @property
-        def unit(self): return self.s_in.sink
-        
-        def _info(self, N_tabs=1):
-            tabs = N_tabs*'\t'
-            return (f"{type(self).__name__}: {self.unit.ID}\n"
-                    + tabs + f"H_in = {self.H_in:.3g} kJ\n"
-                    + tabs + f"H_out = {self.H_out:.3g} kJ")
-                    
-        def __repr__(self):
-            return (f"<{type(self).__name__}: {repr(self.unit)}, H_in = {round(self.H_in, 4):.3g} kJ, H_out = {round(self.H_out, 4):.3g} kJ>")
-            
-        def show(self):
-            print(self._info())
-        _ipython_display_ = show
+    def __init__(self, unit, index):
+        self.unit = unit
+        self.index = index
+    
+    @property
+    def s_in(self): return self.unit.ins[self.index]
+    
+    @property
+    def s_out(self): return self.unit.outs[self.index]
+    
+    @property
+    def H_in(self): return self.s_in.H
+    
+    @property
+    def H_out(self): return self.s_out.H
+    
+    def _info(self, N_tabs=1):
+        tabs = N_tabs*'\t'
+        return (f"{type(self).__name__}: {self.unit.ID}\n"
+                + tabs + f"H_in = {self.H_in:.3g} kJ\n"
+                + tabs + f"H_out = {self.H_out:.3g} kJ")
+                
+    def __repr__(self):
+        return (f"<{type(self).__name__}: {repr(self.unit)}, H_in = {round(self.H_in, 4):.3g} kJ, H_out = {round(self.H_out, 4):.3g} kJ>")
+        
+    def show(self):
+        print(self._info())
+    _ipython_display_ = show
         
         
 class StreamLifeCycle:
@@ -56,15 +59,14 @@
         index = self.index
         name = self.name
         cold = self.cold
-        us_index = '_%s_'%index
         new_HXs_relevant, new_HX_utils_relevant =\
             self.get_relevant_units(index, new_HXs, new_HX_utils)
-        life_cycle = [LifeStage(unit.ins[0], unit.outs[0])\
-                      for unit in new_HXs_relevant if name + '_' in unit.ins[0].ID and us_index in unit.ID]\
-                      + [LifeStage(unit.ins[1], unit.outs[1])\
-                      for unit in new_HXs_relevant if name + '_' in unit.ins[1].ID and us_index in unit.ID]\
-                      + [LifeStage(unit.ins[0], unit.outs[0])\
-                      for unit in new_HX_utils_relevant if name in unit.ins[0].ID and us_index in unit.ID]
+        life_cycle = [LifeStage(unit, 0)\
+                      for unit in new_HXs_relevant if name + '_' in unit.ins[0].ID]\
+                      + [LifeStage(unit, 1)\
+                      for unit in new_HXs_relevant if name + '_' in unit.ins[1].ID]\
+                      + [LifeStage(unit, 0)\
+                      for unit in new_HX_utils_relevant if name + '_' in unit.ins[0].ID]
         life_cycle.sort(key = lambda pt: pt.H_out, reverse = not cold)
         self.life_cycle = life_cycle
         return life_cycle
@@ -118,7 +120,7 @@
         return self.life_cycle
     
 
-def temperature_interval_pinch_analysis(hus, T_min_app = 10, ID_original = None):
+def temperature_interval_pinch_analysis(hus, T_min_app = 10):
     hx_utils = [hu for hu in hus\
                 if abs(hu.heat_exchanger.ins[0].T - hu.heat_exchanger.outs[0].T)>0.01]
     hus_heating = [hu for hu in hx_utils if hu.duty > 0]
@@ -133,7 +135,6 @@
     streams = streams_heating + streams_cooling
     for i in range(len(streams)):
         stream = streams[i]
-        hx = hxs[i]
         stream.vle(H = stream.H, P = stream.P)
         ID = 'Util_%s'%i
         stream.ID = 's_%s__%s'%(i,ID)
@@ -247,20 +248,11 @@
     return T_transient
 
 
-def synthesize_network(hus, ID_original, T_min_app=5.):  
-    bst.main_flowsheet.set_flowsheet('%s_HXN'%ID_original)
-<<<<<<< HEAD
-    for registry in bst.main_flowsheet.registries: registry.clear()
-=======
-    HXN_F = bst.main_flowsheet
-    for i in HXN_F.registries:
-        i.clear()
-    
->>>>>>> 496c2615
+def synthesize_network(hus, T_min_app=5.):  
     pinch_T_arr, hot_util_load, cold_util_load, T_in_arr, T_out_arr,\
         T_hot_side_arr, T_cold_side_arr, hus_heating, hus_cooling, hxs_heating,\
         hxs_cooling, hxs, hot_indices, cold_indices, streams, hx_utils_rearranged =\
-        temperature_interval_pinch_analysis(hus, T_min_app = T_min_app, ID_original = None)        
+        temperature_interval_pinch_analysis(hus, T_min_app = T_min_app)        
     duties = np.array([abs(hx.Q) for hx in hxs])
     C_flow_vector = duties/np.abs(T_in_arr - T_out_arr)
     Q_hot_side = {}
@@ -278,9 +270,6 @@
     candidate_cold_streams = list(cold_indices)
     HXs_hot_side = []
     HXs_cold_side = []
-<<<<<<< HEAD
-    # ------------- Cold side design ------------- # 
-=======
     
     def get_T_max_from_life_cycle(cold, units):
         T_max_cold = T_in_arr[cold]
@@ -312,9 +301,7 @@
         # print(hot, T_min_hot)
         return T_min_hot
     
-                            # ------------- Cold side design ------------- # 
-    unavailables = []
->>>>>>> 496c2615
+    # ------------- Cold side design ------------- # 
     unavailables = set([i for i in hot_indices if T_out_arr[i] >= pinch_T_arr[i]])
     unavailables.update([i for i in cold_indices if T_in_arr[i] >= pinch_T_arr[i]])
     for hot in hot_indices:
@@ -327,19 +314,14 @@
                     (hot not in unavailables) and (cold not in unavailables) and
                     (cold not in matches_cs[hot]) and (cold in candidate_cold_streams)): 
                 potential_matches.append(cold)
-<<<<<<< HEAD
-        potential_matches = sorted(potential_matches, key = lambda x:
-                      (min(C_flow_vector[hot], C_flow_vector[x])
-                        * (T_transient_cold_side[hot] 
-                          - T_transient_cold_side[x] - T_min_app)),
-=======
-        
-        potential_matches = sorted(potential_matches, key = lambda pot_cold:
-                      (min(C_flow_vector[hot], C_flow_vector[pot_cold])
-                       * (T_transient_cold_side[hot] 
-                          - T_transient_cold_side[pot_cold] - T_min_app)),
->>>>>>> 496c2615
-                      reverse = True)
+        potential_matches = sorted(
+            potential_matches, 
+            key = lambda pot_cold: min(C_flow_vector[hot], C_flow_vector[pot_cold])
+                                    * (T_transient_cold_side[hot] 
+                                       - T_transient_cold_side[pot_cold] 
+                                       - T_min_app),
+            reverse = True
+        )
         for cold in potential_matches:
             original_cold_stream = streams[cold]
             try:
@@ -361,6 +343,8 @@
                          T_lim1 = pinch_T_arr[cold], dT = T_min_app,
                          thermo = hot_stream.thermo)
                 new_HX.simulate()
+                for i in new_HX.ins + new_HX.outs: 
+                    if i.isempty(): breakpoint()
                 HXs_cold_side.append(new_HX)
                 stream_HXs_dict[hot].append(new_HX)
                 stream_HXs_dict[cold].append(new_HX)
@@ -380,24 +364,13 @@
     unavailables.update([i for i in cold_indices if T_out_arr[i] <= pinch_T_arr[i]])
     
     for cold in cold_indices:
-        stream_quenched = False
         original_cold_stream = streams[cold]
-<<<<<<< HEAD
         T_transient_hot_side[cold] = min(T_transient_hot_side[cold], T_transient_cold_side[cold])
         potential_matches = []
         for hot in candidate_hot_streams:
             if ((cold in matches_cs and hot in matches_cs[cold])
                 or (cold in matches_hs and hot in matches_hs[cold])):
                 break
-=======
-        # T_transient_hot_side[cold] = min(T_transient_hot_side[cold], T_transient_cold_side[cold])
-        T_transient_hot_side[cold] = get_T_max_from_life_cycle(cold, HXs_cold_side)
-        potential_matches = []
-        for hot in candidate_hot_streams:
-            if ((cold in matches_cs.keys() and hot in matches_cs[cold])
-                or (cold in matches_hs.keys() and hot in matches_hs[cold])):
-                pass
->>>>>>> 496c2615
             if (C_flow_vector[cold]>= C_flow_vector[hot] and
                     T_transient_hot_side[hot] > T_transient_hot_side[cold] + T_min_app and
                     (hot not in unavailables) and (cold not in unavailables) and
@@ -431,6 +404,8 @@
                          T_lim1 = pinch_T_arr[hot], dT = T_min_app,
                          thermo = hot_stream.thermo)
                 new_HX.simulate()
+                for i in new_HX.ins + new_HX.outs: 
+                    if i.isempty(): breakpoint()
                 HXs_hot_side.append(new_HX)
                 stream_HXs_dict[hot].append(new_HX)
                 stream_HXs_dict[cold].append(new_HX)
@@ -472,6 +447,8 @@
                                  T_lim1 = pinch_T_arr[cold], dT = T_min_app,
                                  thermo = hot_stream.thermo)
                         new_HX.simulate()
+                        for i in new_HX.ins + new_HX.outs: 
+                            if i.isempty(): breakpoint()
                         HXs_cold_side.append(new_HX)
                         stream_HXs_dict[hot].append(new_HX)
                         stream_HXs_dict[cold].append(new_HX)                    
@@ -512,6 +489,8 @@
                                  T_lim1 = pinch_T_arr[hot], dT = T_min_app,
                                  thermo = hot_stream.thermo)
                         new_HX.simulate()
+                        for i in new_HX.ins + new_HX.outs: 
+                            if i.isempty(): breakpoint()
                         HXs_hot_side.append(new_HX)                        
                         stream_HXs_dict[hot].append(new_HX)
                         stream_HXs_dict[cold].append(new_HX)                        
@@ -525,32 +504,6 @@
                         pass
                     if stream_quenched:
                         break
-<<<<<<< HEAD
-                 
-    # def get_T_max_from_life_cycle(cold):
-    #     T_max_cold = 0.
-    #     for u in HXN_F.unit:
-    #         for s in u.outs:
-    #             if 's_%s__'%(cold) in s.ID:
-    #                 if s.T>T_max_cold:
-    #                     T_max_cold = s.T
-    #     return T_max_cold
-    
-    # def get_T_min_from_life_cycle(hot):
-    #     T_min_hot = 0.
-    #     for u in HXN_F.unit:
-    #         for s in u.outs:
-    #             if 's_%s__'%(hot) in s.ID:
-    #                 if s.T<T_min_hot:
-    #                     T_min_hot = s.T
-    #     return T_min_hot
-             
-=======
-
-
-    
-        
->>>>>>> 496c2615
     # Add final utility HXs
     new_HX_utils = []    
     for hot in hot_indices:
@@ -565,15 +518,13 @@
             ID = 'Util_%s_cs'%(hot)
             hot_stream.ID = 's_%s__%s'%(hot,ID)
             outsID = '%s__s_%s'%(ID,hot)
-<<<<<<< HEAD
-            # T_in = get_T_min_from_life_cycles(hot)
-=======
-            # T_in_hot = get_T_min_from_life_cycle(hot)
->>>>>>> 496c2615
             new_HX_util = bst.units.HXutility(ID = ID, ins = hot_stream, outs = outsID,
                                                T = T_out_arr[hot], rigorous = True,
                                               thermo = hot_stream.thermo)
             new_HX_util.simulate()
+            for i in new_HX_util.ins + new_HX_util.outs: 
+                if i.isempty(): breakpoint()
+            original_hot_stream.copy_like(new_HX_util-0)
             new_HX_utils.append(new_HX_util)
             stream_HXs_dict[hot].append(new_HX_util)
             
@@ -602,15 +553,13 @@
             ID = 'Util_%s_hs'%(cold)
             cold_stream.ID = 's_%s__%s'%(cold,ID)
             outsID = '%s__s_%s'%(ID,cold)
-<<<<<<< HEAD
-            # T_in = get_T_max_from_life_cycles(cold)
-=======
-            # T_in_cold = get_T_max_from_life_cycle(cold)
->>>>>>> 496c2615
             new_HX_util = bst.units.HXutility(ID = ID, ins = cold_stream, outs = outsID,
                                                T = T_out_arr[cold], rigorous = True,
                                               thermo = cold_stream.thermo)
             new_HX_util.simulate()
+            for i in new_HX_util.ins + new_HX_util.outs: 
+                if i.isempty(): breakpoint()
+            original_cold_stream.copy_like(new_HX_util-0)
             new_HX_utils.append(new_HX_util)
             stream_HXs_dict[cold].append(new_HX_util)
         # if T_transient_cold_side[cold] + 0.05 < pinch_T_arr[cold]:
