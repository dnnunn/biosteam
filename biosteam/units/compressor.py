# -*- coding: utf-8 -*-
# BioSTEAM: The Biorefinery Simulation and Techno-Economic Analysis Modules
# Copyright (C) 2020-2022, Yoel Cortes-Pena <yoelcortes@gmail.com>, Ben Portner <github.com/BenPortner>
#
# This module is under the UIUC open-source license. See
# github.com/BioSTEAMDevelopmentGroup/biosteam/blob/master/LICENSE.txt
# for license details.
"""
.. contents:: :local:

.. autoclass:: biosteam.units.compressor.Compressor
.. autoclass:: biosteam.units.compressor.IsothermalCompressor
.. autoclass:: biosteam.units.compressor.IsentropicCompressor
.. autoclass:: biosteam.units.compressor.PolytropicCompressor
.. autoclass:: biosteam.units.compressor.MultistageCompressor

References
----------
.. [1] Seider, W. D., Lewin,  D. R., Seader, J. D., Widagdo, S., Gani, R.,
    & Ng, M. K. (2017). Product and Process Design Principles. Wiley.
    Cost Accounting and Capital Cost Estimation (Chapter 16)
.. [2] Sinnott, R. and Towler, G (2019). "Chemical Engineering Design: SI Edition (Chemical Engineering Series)". 6th Edition. Butterworth-Heinemann.
.. [3] Schultz, J. (1962). "The Polytropic Analysis of Centrifugal Compressors". J. Eng. Power., 84(1): 69-82 (14 pages)
.. [4] Hundseid, O., Bakken, L. E. and Helde, T. (2006). “A Revised Compressor Polytropic Performance Analysis,” Proceedings of ASME GT2006, Paper Number 91033, ASME Turbo Expo 2006.

"""
import biosteam as bst
from warnings import warn
from math import log, exp, ceil
from typing import NamedTuple, Tuple, Callable, Dict
from .heat_exchange import HX
from ..utils import list_available_names
from ..exceptions import DesignWarning, bounds_warning
from .. import Unit
from .._graphics import compressor_graphics

__all__ = (
    'Compressor',
    'IsentropicCompressor', 
    'IsothermalCompressor', 
    'PolytropicCompressor',
    'MultistageCompressor'
)

#: TODO:
#: * Implement estimate of isentropic efficiency when not given (is this possible?).

class CompressorCostAlgorithm(NamedTuple): 
    #: Defines preliminary correlation algorithm for a compressor type
    psig_max: float #: Maximum achievable pressure in psig (to autodermine compressor type and/or issue warning)
    hp_bounds: Tuple[float, float] #: Horse power per machine (not a hard limit for costing, but included here for completion)
    acfm_bounds: Tuple[float, float] #: Actual cubic feet per minute (hard limit for parallel units)
    cost: Callable #: function(horse_power) -> Baseline purchase cost
    efficiencies: Dict[str, float] #: Heuristic efficiencies at 1,000 hp.
    driver: float #: Default driver (e.g., electric motor, steam turbine or gas turbine).
    CE: float #: Chemical engineering price cost index.


class Compressor(Unit, isabstract=True):
    """
    Abstract class for compressors that includes design and costing. Child classes
    should implement the `_run` method for mass and energy balances. Preliminary 
    design and costing is estimated according to [1]_.
    
    """
    _N_ins = 1
    _N_outs = 1
    _N_heat_utilities = 1
    _units = {
        'Ideal power': 'kW',
        'Ideal duty': 'kJ/hr',
    }
    design_factors = {
        'Electric motor': 1.0,
        'Steam turbine': 1.15,
        'Gas turbine': 1.25,
    }
    material_factors = {
        'Carbon steel': 1.0,
        'Stainless steel': 2.5,
        'Nickel alloy': 5.0,
    }
    _F_BM_default = {
        'Compressor(s)': 2.15,
    }
    #: dict[str, CompressorCostAlgorithm] Cost algorithms by compressor type.
    baseline_cost_algorithms = { 
        'Screw': CompressorCostAlgorithm(
                psig_max=400.,
                acfm_bounds=(800., 2e4),
                hp_bounds=(10., 750.),
                cost=lambda Pc: exp(8.2496 + 0.7243 * log(Pc)),
                efficiencies={
                    'Electric motor': 0.80,
                    'Steam turbine': 0.65,
                    'Gas turbine': 0.35,
                },
                driver='Electric motor',
                CE=567,
            ),
        'Centrifugal': CompressorCostAlgorithm(
                psig_max=5e3,
                acfm_bounds=(1e3, 1.5e5),
                hp_bounds=(200., 3e4),
                cost=lambda Pc: exp(9.1553 + 0.63 * log(Pc)),
                efficiencies={
                    'Electric motor': 0.80,
                    'Steam turbine': 0.65,
                    'Gas turbine': 0.35,
                },
                driver='Steam turbine',
                CE=567,
            ),
        'Reciprocating': CompressorCostAlgorithm(
                psig_max=1e5,
                acfm_bounds=(5., 7000.),
                hp_bounds=(100., 20e3),
                cost=lambda Pc: exp(4.6762 + 1.23 * log(Pc)),
                efficiencies={
                    'Electric motor': 0.85,
                    'Steam turbine': 0.65,
                    'Gas turbine': 0.35,
                },
                driver='Electric motor',
                CE=567,
            ),
    }

    def __init__(self, ID='', ins=None, outs=(), thermo=None, *, 
                 P, eta=0.7, vle=False, compressor_type=None, 
                 driver=None, material=None, driver_efficiency=None):
        Unit.__init__(self, ID, ins, outs, thermo)
        self.P = P  #: Outlet pressure [Pa].
        self.eta = eta  #: Isentropic efficiency.

        #: Whether to perform phase equilibrium calculations on the outflow.
        #: If False, the outlet will be assumed to be the same phase as the inlet.
        self.vle = vle
        self.material = 'Carbon steel' if material is None else material 
        self.compressor_type = 'Default' if compressor_type is None else compressor_type 
        self.driver = 'Default' if driver is None else driver
        self.driver_efficiency = 'Default' if driver_efficiency is None else driver_efficiency

    @property
    def compressor_type(self):
        return self._compressor_type
    @compressor_type.setter
    def compressor_type(self, compressor_type):
        """[str] Type of compressor. If 'Default', the type will be determined based on the outlet pressure."""
        compressor_type = compressor_type.capitalize()
        if compressor_type not in self.baseline_cost_algorithms and compressor_type != 'Default':
            raise ValueError(
                f"compressor type {repr(compressor_type)} not available; "
                f"only {list_available_names(self.baseline_cost_algorithms)} are available"
            )
        self._compressor_type = compressor_type

    @property
    def driver(self):
        return self._driver
    @driver.setter
    def driver(self, driver):
        """[str] Type of compressor. If 'Default', the type will be determined 
        based on type of compressor used. Centrifugal compressors default to 
        steam turbines while reciprocating and screw compressors default to 
        electric motors."""
        driver = driver.capitalize()
        if driver not in self.design_factors and driver != 'Default':
            raise ValueError(
                f"driver {repr(driver)} not available; "
                f"only {list_available_names(self.design_factors)} are available"
            )
        self._driver = driver

    @property
    def driver_efficiency(self):
        return self._driver_efficiency
    @driver_efficiency.setter
    def driver_efficiency(self, driver_efficiency):
        """[str] Efficiency of driver (e.g., steam turbine or electric motor). 
        If 'Default', a heuristic efficiency will be selected based
        on the compressor type and the driver."""
        if isinstance(driver_efficiency, str):
            if driver_efficiency != 'Default':
                raise ValueError(
                    f"driver efficiency must be a number or 'Default'; not {repr(driver_efficiency)}"
                )
        else:
            driver_efficiency = float(driver_efficiency)
        self._driver_efficiency = driver_efficiency

    @property
    def material(self):
        """[str]. Construction material. Defaults to 'Carbon steel'."""
        return self._material
    @material.setter
    def material(self, material):
        try:
            self.F_M['Compressor(s)'] = self.material_factors[material]
        except KeyError:
            raise AttributeError("material must be one of the following: "
                                 f"{list_available_names(self.material_factors)}")
        self._material = material

    def _determine_compressor_type(self):
        psig = (self.P - 101325.) * 14.6959 / 101325.
        cost_algorithms = self.baseline_cost_algorithms
        for name, alg in cost_algorithms.items():
            if psig < alg.psig_max: return name
        warn('no compressor available that is recommended for a pressure of '
            f'{self.P:.5g}; defaulting to {name.lower()} compressor', DesignWarning)
        return name

    def _calculate_ideal_power_and_duty(self):
        feed = self.ins[0]
        out = self.outs[0]
        if feed.P > out.P: raise RuntimeError('inlet pressure is above outlet')
        dH = out.H - feed.H
        Q = TdS = feed.T * (out.S - feed.S)  # Duty [kJ/hr]
        power_ideal = (dH - TdS) / 3600.  # Power [kW]
        return power_ideal, Q

    def _set_power(self, power):
        driver = self.design_results['Driver']
        driver_efficiency = self._driver_efficiency
        if driver_efficiency == 'Default': 
            compressor_type = self.design_results['Type']
            alg = self.baseline_cost_algorithms[compressor_type]
            driver_efficiency = alg.efficiencies[driver]
        self.design_results['Driver efficiency'] = driver_efficiency
        if driver == 'Electric motor':
            self.power_utility(power / driver_efficiency)
        else:
            # The turbine produces the power that the compressor consumes.
            # This may not be the most elegant way showing this, but it 
            # makes it easy for design and costing.
            self.power_utility.consumption = self.power_utility.production = power / driver_efficiency
            if driver == 'Steam turbine':
                # Use high pressure steam utility as the driver. 
                # Assume that the recondenser cost is negligible and that 
                # heat integration is used (which are commonly the case).
                hps = bst.settings.get_heating_agent('high_pressure_steam')
                self.heat_utilities[0](self.power_utility.consumption, T_in=298.15, agent=hps)
            elif driver == 'Gas turbine':
                # TODO: Possibly have an optional inlet stream that can work
                # as either steam or gas feed to the turbine.
                raise RuntimeError('gas turbine driver is not yet available in BioSTEAM')
            else:
                raise RuntimeError(f"invalid driver '{driver}'")
        
    def _design(self):
        design_results = self.design_results
        compressor_type = self.compressor_type 
        if compressor_type == 'Default': compressor_type = self._determine_compressor_type()
        design_results['Type'] = compressor_type
        alg = self.baseline_cost_algorithms[compressor_type]
        acfm_lb, acfm_ub = alg.acfm_bounds
        acfm = self.ins[0].get_total_flow('cfm')
        design_results['Compressors in parallel'] = ceil(acfm / acfm_ub) if acfm > acfm_ub else 1
        design_results['Driver'] = alg.driver if self._driver == 'Default' else self._driver 
    
    def _cost(self):
        # Note: Must run `_set_power` before running parent cost algorithm
        design_results = self.design_results
        alg = self.baseline_cost_algorithms[design_results['Type']]
        acfm_lb, acfm_ub = alg.acfm_bounds
        Pc = self.power_utility.get_property('consumption', 'hp')
        N = design_results['Compressors in parallel']
        Pc_per_compressor = Pc / N
        bounds_warning(self, 'power', Pc, 'hp', alg.hp_bounds, 'cost')
        self.baseline_purchase_costs['Compressor(s)'] = N * bst.CE / alg.CE * alg.cost(Pc_per_compressor)
        self.F_D['Compressor(s)'] = self.design_factors[design_results['Driver']]


class IsothermalCompressor(Compressor):
    """
    Create an isothermal compressor.

    Parameters
    ----------
    ins : stream
        Inlet fluid.
    outs : stream
        Outlet fluid.
    P : float
        Outlet pressure [Pa].
    eta : float
        Isothermal efficiency.
    vle : bool
        Whether to perform phase equilibrium calculations on
        the outflow. If False, the outlet will be assumed to be the same
        phase as the inlet.
    type: str
        Type of compressor : blower/centrifugal/reciprocating. If None, the type
        will be determined automatically.

    Notes
    -----
    Default compressor selection, design and cost algorithms are adapted from [2]_.

    Examples
    --------
    Simulate reversible isothermal compression of gaseous hydrogen. Note that we set
    `include_excess_energies=True` to correctly account for the non-ideal behavior of
    hydrogen at high pressures. We further use the Soave-Redlich-Kwong (SRK) equation
    of state instead of the default Peng-Robinson (PR) because it is more accurate in
    this regime.

    >>> import biosteam as bst
    >>> from thermo import SRK
    >>> thermo = bst.Thermo([bst.Chemical('H2', eos=SRK)])
    >>> thermo.mixture.include_excess_energies = True
    >>> bst.settings.set_thermo(thermo)
    >>> feed = bst.Stream('feed', H2=1, T=298.15, P=20e5, phase='g')
    >>> K = bst.units.IsothermalCompressor('K', ins=feed, outs='outlet', P=350e5, eta=1)
    >>> K.simulate()
    >>> K.show()
    IsothermalCompressor: K
    ins...
    [0] feed
        phase: 'g', T: 298.15 K, P: 2e+06 Pa
        flow (kmol/hr): H2  1
    outs...
    [0] outlet
        phase: 'g', T: 298.15 K, P: 3.5e+07 Pa
        flow (kmol/hr): H2  1
    
    >>> K.results()
    Isothermal compressor                          Units               K
    Power               Rate                          kW            2.47
                        Cost                      USD/hr           0.193
    Chilled water       Duty                       kJ/hr       -7.26e+03
                        Flow                     kmol/hr            7.53
                        Cost                      USD/hr          0.0363
    Design              Type                               Reciprocating
                        Compressors in parallel                        1
                        Driver                            Electric motor
                        Ideal power                   kW             2.1
                        Ideal duty                 kJ/hr       -7.26e+03
                        Driver efficiency                           0.85
    Purchase cost       Compressor(s)                USD             470
    Total purchase cost                              USD             470
    Utility cost                                  USD/hr            0.23

    """
    _graphics = compressor_graphics

    def _run(self):
        feed = self.ins[0]
        out = self.outs[0]
        out.copy_like(feed)
        out.P = self.P
        out.T = feed.T
        if self.vle is True: out.vle(T=out.T, P=out.P)

    def _design(self):
        super()._design()
        feed = self.ins[0]
        outlet = self.outs[0]
        ideal_power, ideal_duty = self._calculate_ideal_power_and_duty()
        Q = ideal_duty / self.eta
        self.heat_utilities[0](unit_duty=Q, T_in=feed.T, T_out=outlet.T)
        self.design_results['Ideal power'] = ideal_power # kW
        self.design_results['Ideal duty'] = ideal_duty # kJ / hr
        self._set_power(ideal_power / self.eta)


class IsentropicCompressor(Compressor):
    """
    Create an isentropic compressor.

    Parameters
    ----------
    ins : stream
        Inlet fluid.
    outs : stream
        Outlet fluid.
    P : float
        Outlet pressure [Pa].
    eta : float
        Isentropic efficiency.
    vle : bool
        Whether to perform phase equilibrium calculations on
        the outflow. If False, the outlet will be assumed to be the same
        phase as the inlet.
    type: str
        Type of compressor : blower/centrifugal/reciprocating. If None, the type
        will be determined automatically.

    Notes
    -----
    Default compressor selection, design and cost algorithms are adapted from [2]_.

    Examples
    --------
    Simulate isentropic compression of gaseous hydrogen with 70% efficiency:

    >>> import biosteam as bst
    >>> bst.settings.set_thermo(["H2"])
    >>> feed = bst.Stream('feed', H2=1, T=25 + 273.15, P=101325, phase='g')
    >>> K = bst.units.IsentropicCompressor('K1', ins=feed, outs='outlet', P=50e5, eta=0.7)
    >>> K.simulate()
    >>> K.show()
    IsentropicCompressor: K1
    ins...
    [0] feed
        phase: 'g', T: 298.15 K, P: 101325 Pa
        flow (kmol/hr): H2  1
    outs...
    [0] outlet
        phase: 'g', T: 1151.3 K, P: 5e+06 Pa
        flow (kmol/hr): H2  1

    >>> K.results()
    Isentropic compressor                          Units             K1
    Power               Rate                          kW              0
                        Cost                      USD/hr              0
    High pressure steam Duty                       kJ/hr           12.7
                        Flow                     kmol/hr       0.000396
                        Cost                      USD/hr       0.000126
    Design              Ideal power                   kW           4.92
                        Ideal duty                 kJ/hr              0
                        Type                                Centrifugal
                        Compressors in parallel                       1
                        Driver                            Steam turbine
                        Driver efficiency                          0.65
    Purchase cost       Compressor(s)                USD       5.87e+04
    Total purchase cost                              USD       5.87e+04
    Utility cost                                  USD/hr       0.000126


    Per default, the outlet phase is assumed to be the same as the inlet phase. If phase changes are to be accounted for,
    set `vle=True`:

    >>> import biosteam as bst
    >>> bst.settings.set_thermo(["H2O"])
    >>> feed = bst.MultiStream('feed', T=372.75, P=1e5, l=[('H2O', 0.1)], g=[('H2O', 0.9)])
    >>> K = bst.units.IsentropicCompressor('K2', ins=feed, outs='outlet', P=100e5, eta=1.0, vle=True)
    >>> K.simulate()
    >>> K.show()
    IsentropicCompressor: K2
    ins...
    [0] feed
        phases: ('g', 'l'), T: 372.75 K, P: 100000 Pa
        flow (kmol/hr): (g) H2O  0.9
                        (l) H2O  0.1
    outs...
    [0] outlet
        phases: ('g', 'l'), T: 797.75 K, P: 1e+07 Pa
        flow (kmol/hr): (g) H2O  1

    >>> K.results()
    Isentropic compressor                          Units             K2
    Power               Rate                          kW              0
                        Cost                      USD/hr              0
    High pressure steam Duty                       kJ/hr           9.79
                        Flow                     kmol/hr       0.000305
                        Cost                      USD/hr       9.67e-05
    Design              Ideal power                   kW           5.41
                        Ideal duty                 kJ/hr              0
                        Type                                Centrifugal
                        Compressors in parallel                       1
                        Driver                            Steam turbine
                        Driver efficiency                          0.65
    Purchase cost       Compressor(s)                USD       4.98e+04
    Total purchase cost                              USD       4.98e+04
    Utility cost                                  USD/hr       9.67e-05

    """
<<<<<<< HEAD
    _N_heat_utilities = 0
    _graphics = compressor_graphics
=======
>>>>>>> 7d30caad

    def _run(self):
        feed = self.ins[0]
        out = self.outs[0]
        out.copy_like(feed)
        out.P = self.P
        out.S = feed.S
        if self.vle is True:
            out.vle(S=out.S, P=out.P)
            T_isentropic = out.T
        else:
            T_isentropic = out.T
        self.T_isentropic = T_isentropic
        dH_isentropic = out.H - feed.H
        self.design_results['Ideal power'] = dH_isentropic / 3600. # kW
        self.design_results['Ideal duty'] = 0.
        dH_actual = dH_isentropic / self.eta
        out.H = feed.H + dH_actual        
        if self.vle is True: out.vle(H=out.H, P=out.P)
        
    def _design(self):
        super()._design()
        self._set_power(self.design_results['Ideal power'] / self.eta)
        

class PolytropicCompressor(Compressor):
    """
    Create a polytropic compressor.

    Parameters
    ----------
    ins : stream
        Inlet fluid.
    outs : stream
        Outlet fluid.
    P : float
        Outlet pressure [Pa].
    eta : float
        Polytropic efficiency.
    vle : bool
        Whether to perform phase equilibrium calculations on
        the outflow. If False, the outlet will be assumed to be the same
        phase as the inlet.
    method: str
        'schultz'/'hundseid'. Calculation method for polytropic work. 'hundseid' is recommend
        for real gases at high pressure ratios.
    n_steps: int
        Number of virtual steps used in numerical integration for hundseid method.
    type: str
        Type of compressor : blower/centrifugal/reciprocating. If None, the type
        will be determined automatically.

    Notes
    -----
    Default compressor selection, design and cost algorithms are adapted from [2]_.

    Examples
    --------
    Simulate polytropic compression of hydrogen with 70% efficiency using the Schultz method [3]_:

    >>> import biosteam as bst
    >>> thermo = bst.Thermo([bst.Chemical('H2')])
    >>> thermo.mixture.include_excess_energies = True
    >>> bst.settings.set_thermo(thermo)
    >>> feed = bst.Stream('feed', H2=1, T=25 + 273.15, P=20e5, phase='g')
    >>> K = bst.units.PolytropicCompressor('K1', ins=feed, outs='outlet', P=350e5, eta=0.7, method='schultz')
    >>> K.simulate()
    >>> K.show()
    PolytropicCompressor: K1
    ins...
    [0] feed
        phase: 'g', T: 298.15 K, P: 2e+06 Pa
        flow (kmol/hr): H2  1
    outs...
    [0] outlet
        phase: 'g', T: 961.98 K, P: 3.5e+07 Pa
        flow (kmol/hr): H2  1
    >>> K.results()
    Polytropic compressor                         Units              K1
    Power               Rate                         kW            6.52
                        Cost                     USD/hr            0.51
    Design              Polytropic work                           2e+04
                        Type                              Reciprocating
                        Compressors in parallel                       1
                        Driver                           Electric motor
                        Driver efficiency                          0.85
    Purchase cost       Compressor(s)               USD        1.55e+03
    Total purchase cost                             USD        1.55e+03
    Utility cost                                 USD/hr            0.51


    Repeat using Hundseid method [4]_:

    >>> K = bst.units.PolytropicCompressor('K1', ins=feed, outs='outlet', P=350e5, eta=0.7, method='hundseid', n_steps=200)
    >>> K.simulate()
    >>> K.show()
    PolytropicCompressor: K1
    ins...
    [0] feed
        phase: 'g', T: 298.15 K, P: 2e+06 Pa
        flow (kmol/hr): H2  1
    outs...
    [0] outlet
        phase: 'g', T: 958.12 K, P: 3.5e+07 Pa
        flow (kmol/hr): H2  1
    
    >>> K.results()
    Polytropic compressor                         Units              K1
    Power               Rate                         kW            6.48
                        Cost                     USD/hr           0.507
    Design              Polytropic work                        1.98e+04
                        Type                              Reciprocating
                        Compressors in parallel                       1
                        Driver                           Electric motor
                        Driver efficiency                          0.85
    Purchase cost       Compressor(s)               USD        1.54e+03
    Total purchase cost                             USD        1.54e+03
    Utility cost                                 USD/hr           0.507


    """
<<<<<<< HEAD
    _N_heat_utilities = 0
    _graphics = compressor_graphics
=======
>>>>>>> 7d30caad
    available_methods = {'schultz', 'hundseid'}
    def __init__(self, ID='', ins=None, outs=(), thermo=None, *, P, eta=0.7, 
                 vle=False, compressor_type=None, method=None, n_steps=None):
        Compressor.__init__(self, ID=ID, ins=ins, outs=outs, thermo=thermo, P=P, eta=eta, vle=vle, compressor_type=compressor_type)
        self.method = "schultz" if method is None else method
        self.n_steps = 100 if n_steps is None else n_steps
        
    @property
    def method(self):
        return self._method
    @method.setter
    def method(self, method):
        method = method.lower()
        if method not in self.available_methods:
            raise ValueError(
                f"method {repr(method)} not available; "
                f"only {list_available_names(self.available_methods)} are available"
            )
        self._method = method
        
    def _schultz(self):
        # calculate polytropic work using Schultz method
        feed = self.ins[0]
        out = self.outs[0]

        # calculate polytropic exponent and real gas correction factor
        out.P = self.P
        out.S = feed.S
        k = log(out.P / feed.P) / log(feed.V / out.V)
        n_1_n = (k - 1) / k # n: polytropic exponent
        W_poly = feed.P * feed.V / n_1_n * ((out.P/feed.P)**n_1_n - 1) # kJ/kmol
        W_isen = (out.H - feed.H) # kJ/kmol
        f = W_isen/W_poly # f: correction factor for real gases

        # calculate non-reversible polytropic work (accounting for eta)
        n_1_n = n_1_n / self.eta
        W_actual = f * feed.P * feed.V / n_1_n * ((out.P/feed.P)**n_1_n - 1) / self.eta * out.F_mol # kJ/kmol -> kJ/hr

        # calculate outlet state
        out.H = feed.H + W_actual # kJ/hr

        return W_actual # kJ/hr

    def _hundseid(self):
        # calculate polytropic work using Hundseid method
        feed = self.ins[0].copy()
        out = self.outs[0]
        n_steps = self.n_steps

        pr = (self.P / feed.P) ** (1 / n_steps) # pressure ratio between discrete steps
        W_actual = 0
        for i in range(n_steps):
            # isentropic pressure change
            out.P = feed.P * pr
            out.S = feed.S
            dH_isen_i = out.H - feed.H
            # efficiency correction
            dH_i = dH_isen_i / self.eta
            out.H = feed.H + dH_i
            W_actual += dH_i # kJ/hr
            # next step
            feed.P = out.P
            feed.T = out.T

        return W_actual # kJ/hr

    def _run(self):
        feed = self.ins[0]
        out = self.outs[0]
        out.copy_like(feed)
        name = '_' + self._method
        method = getattr(self, name)
        self.design_results['Polytropic work'] = method() # Polytropic work [kJ/hr]
        if self.vle is True: out.vle(H=out.H, P=out.P)
        
    def _design(self):
        super()._design()
        self._set_power(self.design_results['Polytropic work'] / 3600) # kJ/hr -> kW


class MultistageCompressor(Unit):
    """
    Create a multistage compressor. Models multistage polytropic or isentropic compression with intermittent cooling.

    There are two setup options:

    * Option 1: Define `pr` and `n_stages` (optionally `eta`, `vle`, `type`).
        Creates `n_stages` identical isentropic compressors. Each compressor is followed by
        a heat exchanger, which cools the effluent to inlet temperature.

    * Option 2: Define `compressors` and `hxs`.
        Takes a list of pre-defined compressors and heat exchangers and connects them in series. This option
        allows more flexibility in terms of the type of compressor (isentropic/polytropic) and parameterization
        (e.g. each stage can have different efficiencies and outlet temperatures).

    Parameters
    ----------
    ins : stream
        Inlet fluid.
    outs : stream
        Outlet fluid.
    pr : float
        (setup option 1) Pressure ratio between isentropic stages.
    n_stages: float
        (setup option 1) Number of isentropic stages.
    eta : float
        (setup option 1) Isentropic efficiency.
    vle : bool
        (setup option 1) Whether to perform phase equilibrium calculations on
        the outflow of each stage. If False, the outlet will be assumed to be the same
        phase as the inlet.
    compressor_type: str
        (setup option 1) Type of compressor : blower/centrifugal/reciprocating. If None, the type
        will be determined automatically.
    compressors: list[_CompressorBase]
        (setup option 2) List of compressors to use for each stage.
    hxs: list[HX]
        (setup option 2) List of heat exchangers to use for each stage.

    Notes
    -----
    Default compressor selection, design and cost algorithms are adapted from [2]_.

    Examples
    --------
    Simulate multistage compression of gaseous hydrogen (simple setup). Hydrogen is compressed
    isentropically (with an efficiency of 70%) from 20 bar to 320 bar in four stages
    (pressure ratio of two in each stage):

    >>> import biosteam as bst
    >>> thermo = bst.Thermo([bst.Chemical('H2')])
    >>> thermo.mixture.include_excess_energies = True
    >>> bst.settings.set_thermo(thermo)
    >>> feed = bst.Stream('feed', H2=1, T=298.15, P=20e5, phase='g')
    >>> K = bst.units.MultistageCompressor('K', ins=feed, outs='outlet', pr=2, n_stages=4, eta=0.7)
    >>> K.simulate()
    >>> K.show()
    MultistageCompressor: K
    ins...
    [0] feed
        phase: 'g', T: 298.15 K, P: 2e+06 Pa
        flow (kmol/hr): H2  1
    outs...
    [0] outlet
        phase: 'g', T: 298.15 K, P: 3.2e+07 Pa
        flow (kmol/hr): H2  1
    
    >>> K.results()
    Multistage compressor                           Units                      K
    Power               Rate                           kW                      0
                        Cost                       USD/hr                      0
    High pressure steam Duty                        kJ/hr                   5.68
                        Flow                      kmol/hr               0.000177
                        Cost                       USD/hr               5.61e-05
    Chilled water       Duty                        kJ/hr              -1.12e+04
                        Flow                      kmol/hr                   7.41
                        Cost                       USD/hr                 0.0559
    Design              Type                               Multistage compressor
                        Area                         ft^2                   1.54
                        Tube side pressure drop       psi                     12
                        Shell side pressure drop      psi                     20
    Purchase cost       K k1 - Compressor(s)          USD               1.45e+04
                        K h1 - Double pipe            USD                    568
                        K k2 - Compressor(s)          USD               1.46e+04
                        K h2 - Double pipe            USD                    675
                        K k3 - Compressor(s)          USD               1.48e+04
                        K h3 - Double pipe            USD                    956
                        K k4 - Compressor(s)          USD               1.52e+04
                        K h4 - Double pipe            USD               1.78e+03
    Total purchase cost                               USD                6.3e+04
    Utility cost                                   USD/hr                  0.056

    Show the fluid state at the outlet of each heat exchanger:
    
    >>> for hx in K.hxs:
    ...  hx.outs[0].show()
    Stream: K_H1__K_K2 from <HXutility: K_H1> to <IsentropicCompressor: K_K2>
     phase: 'g', T: 298.15 K, P: 4e+06 Pa
     flow (kmol/hr): H2  1
    Stream: K_H2__K_K3 from <HXutility: K_H2> to <IsentropicCompressor: K_K3>
     phase: 'g', T: 298.15 K, P: 8e+06 Pa
     flow (kmol/hr): H2  1
    Stream: K_H3__K_K4 from <HXutility: K_H3> to <IsentropicCompressor: K_K4>
     phase: 'g', T: 298.15 K, P: 1.6e+07 Pa
     flow (kmol/hr): H2  1
    Stream: outlet from <MultistageCompressor: K>
     phase: 'g', T: 298.15 K, P: 3.2e+07 Pa
     flow (kmol/hr): H2  1

    If we want to setup more complex multistage compression schemes, we can pre-define the compressors and
    heat exchangers and pass them as a list to `MultistageCompressor`:

    >>> ks = [
    ...     bst.units.IsentropicCompressor(P=30e5, eta=0.6),
    ...     bst.units.PolytropicCompressor(P=50e5, eta=0.65),
    ...     bst.units.IsentropicCompressor(P=90e5, eta=0.70),
    ...     bst.units.PolytropicCompressor(P=170e5, eta=0.75),
    ...     bst.units.IsentropicCompressor(P=320e5, eta=0.80),
    ... ]
    >>> hxs = [bst.units.HXutility(T=T) for T in [310, 350, 400, 350, 298]]
    >>> K = bst.units.MultistageCompressor('K2', ins=feed, outs='outlet', compressors=ks, hxs=hxs)
    >>> K.simulate()
    >>> K.show()
    MultistageCompressor: K2
    ins...
    [0] feed
        phase: 'g', T: 298.15 K, P: 2e+06 Pa
        flow (kmol/hr): H2  1
    outs...
    [0] outlet
        phase: 'g', T: 298 K, P: 3.2e+07 Pa
        flow (kmol/hr): H2  1
    
    >>> K.results()
    Multistage compressor                           Units                     K2
    Power               Rate                           kW                      0
                        Cost                       USD/hr                      0
    High pressure steam Duty                        kJ/hr                   6.47
                        Flow                      kmol/hr               0.000201
                        Cost                       USD/hr               6.39e-05
    Chilled water       Duty                        kJ/hr              -5.63e+03
                        Flow                      kmol/hr                   3.73
                        Cost                       USD/hr                 0.0282
    Cooling water       Duty                        kJ/hr              -7.12e+03
                        Flow                      kmol/hr                   4.87
                        Cost                       USD/hr                0.00237
    Design              Type                               Multistage compressor
                        Area                         ft^2                   1.14
                        Tube side pressure drop       psi                     15
                        Shell side pressure drop      psi                     25
    Purchase cost       K2 k1 - Compressor(s)         USD               1.11e+04
                        K2 h1 - Double pipe           USD                    298
                        K2 k2 - Compressor(s)         USD                1.3e+04
                        K2 h2 - Double pipe           USD                    198
                        K2 k3 - Compressor(s)         USD               1.44e+04
                        K2 h3 - Double pipe           USD                    129
                        K2 k4 - Compressor(s)         USD               1.63e+04
                        K2 h4 - Double pipe           USD                    752
                        K2 k5 - Compressor(s)         USD               1.45e+04
                        K2 h5 - Double pipe           USD               2.03e+03
    Total purchase cost                               USD               7.26e+04
    Utility cost                                   USD/hr                 0.0306

    """

    _N_ins = 1
    _N_outs = 1
    _N_heat_utilities = 0
    _units = {
        **Compressor._units,
        **HX._units,
    }
    _graphics = compressor_graphics

    def __init__(
            self, ID='', ins=None, outs=(), thermo=None, *,
            pr=None, n_stages=None, eta=0.7, vle=False, compressor_type=None,
            compressors=None, hxs=None,
    ):
        super().__init__(ID=ID, ins=ins, outs=outs, thermo=thermo)

        # setup option 1: list of compressors and list of heat exchangers
        if compressors is not None and hxs is not None:
            if not isinstance(compressors[0], Compressor):
                print(compressors[0].__class__)
                raise RuntimeError(f"invalid parameterization of {self.ID}: `compressors` must "
                                   f"be a list of compressor objects.")
            elif not isinstance(hxs[0], bst.HX):
                raise RuntimeError(f"invalid parameterization of {self.ID}: `hxd` must "
                                   f"be a list of heat exchanger objects.")
            elif len(compressors) != len(hxs):
                raise RuntimeError(f"invalid parameterization of {self.ID}: `compressors` and `hxs` "
                                   f"must have the same length.")
            else:
                self.compressors = tuple(compressors)
                self.hxs = tuple(hxs)
                self.pr = None
                self.n_stages = None

        # setup option 2: fixed pressure ratio and number of stages
        elif pr is not None and n_stages is not None:
            self.pr = pr
            self.n_stages = n_stages
            self.eta = eta
            self.vle=vle
            self.compressor_type=compressor_type
            self.compressors = None
            self.hxs = None
        else:
            raise RuntimeError(f"invalid parameterization of {self.ID}: Must specify `pr` and "
                               f"`n_stages` or `compressors` and `hxs`.")
        self._old_specifications = None

    def _overwrite_subcomponent_id(self, subcomponent, i_stage):
        # overwrite subcomponent id
        ID = f"{self.ID}_{subcomponent.ticket_name}{i_stage}"
        subcomponent.ID = ID

        # overwrite inlet id if not multistage inlet
        if i_stage == 1 and isinstance(subcomponent, Compressor):
            pass
        else:
            subcomponent.ins[0].ID = f"{subcomponent.ins[0].ID}__{ID}"

        # overwrite outlet id if not multistage outlet
        if i_stage == (self.n_stages or len(self.compressors)) and isinstance(subcomponent, bst.HX):
            pass
        else:
            subcomponent.outs[0].ID = f"{ID}"

    def reset_cache(self, **kwargs):
        super().reset_cache(**kwargs)
        self._old_specifications = None

    def _setup(self):
        super()._setup()
        feed = self._ins[0]
        compressors = self.compressors
        hxs = self.hxs
        pr = self.pr
        n_stages = self.n_stages
        specifications = (pr, n_stages, compressors, hxs)
        if (specifications == self._old_specifications):
            return # Skip setup (already done)
        
        # setup option 1: rewire compressors and heat exchangers
        if pr is None and n_stages is None:
            last_hx = None
            for n, (c, hx) in enumerate(zip(compressors, hxs)):
                if last_hx is not None: c.ins[0] = last_hx.outs[0]
                hx.ins[0] = c.outs[0]
                last_hx = hx
                self._overwrite_subcomponent_id(c, n+1)
                self._overwrite_subcomponent_id(hx, n+1)
        # setup option 2: create connected compressor and hx objects
        else:
            T = feed.T
            compressors = []
            hxs = []
            
            # Temporarily register all units/streams in this flowsheet 
            # (instead of the main flowsheet) to prevent system creation problems
            self.flowsheet = bst.Flowsheet('Multistage_compressor_' + self.ID)
            with self.flowsheet.temporary(): 
                hx = None; P = feed.P
                for n in range(self.n_stages):
                    inflow = hx.outs[0] if hx else None
                    P *= pr
                    c = IsentropicCompressor(
                        ins=inflow, P=P, eta=self.eta,
                        vle=self.vle, compressor_type=self.compressor_type
                    )
                    self._overwrite_subcomponent_id(c, n+1)
                    hx = bst.HXutility(
                        ins=c.outs[0], T=T, rigorous=self.vle
                    )
                    self._overwrite_subcomponent_id(hx, n+1)
                    compressors.append(c)
                    hxs.append(hx)
            self.compressors = compressors = tuple(compressors)
            self.hxs =  hxs = tuple(hxs)

        # set inlet and outlet reference
        compressors[0]._ins = self._ins
        hxs[-1]._outs = self._outs

        # set auxillary units
        units = [u for t in zip(compressors, hxs) for u in t]
        self.auxiliary_unit_names = tuple([u.ID for u in units])
        for u in units: self.__setattr__(u.ID, u)
        self._old_specifications = (pr, n_stages, compressors, hxs)

    def _run(self):
        # calculate results

        # helper variables
        units = [u for t in zip(self.compressors, self.hxs) for u in t]

        # simulate all subcomponents
        for u in units: u.run()

    def _design(self):
        self.design_results["Type"] = "Multistage compressor"

        # design all subcomponents
        units = [u for t in zip(self.compressors,self.hxs) for u in t]
        for u in units: u._summary()
        self.power_utility.mix_from([u.power_utility for u in units])
        self.heat_utilities = bst.HeatUtility.sum_by_agent([h for u in units for h in u.heat_utilities])

        # sum up design values
        sum_fields = [
            "Power", "Duty",
            "Area", "Tube side pressure drop", "Shell side pressure drop"
        ]
        for u in units:
            for k,v in u.design_results.items():
                if k in sum_fields:
                    if k in self.design_results:
                        self.design_results[k] += v
                    else:
                        self.design_results[k] = v<|MERGE_RESOLUTION|>--- conflicted
+++ resolved
@@ -467,11 +467,8 @@
     Utility cost                                  USD/hr       9.67e-05
 
     """
-<<<<<<< HEAD
     _N_heat_utilities = 0
     _graphics = compressor_graphics
-=======
->>>>>>> 7d30caad
 
     def _run(self):
         feed = self.ins[0]
@@ -593,11 +590,8 @@
 
 
     """
-<<<<<<< HEAD
     _N_heat_utilities = 0
     _graphics = compressor_graphics
-=======
->>>>>>> 7d30caad
     available_methods = {'schultz', 'hundseid'}
     def __init__(self, ID='', ins=None, outs=(), thermo=None, *, P, eta=0.7, 
                  vle=False, compressor_type=None, method=None, n_steps=None):
