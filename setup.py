--- conflicted
+++ resolved
@@ -11,11 +11,7 @@
     name='biosteam',
     packages=['biosteam'],
     license='MIT',
-<<<<<<< HEAD
-    version='2.37.6',
-=======
-    version='2.37.7',
->>>>>>> 080cffa9
+    version='2.37.8',
     description='The Biorefinery Simulation and Techno-Economic Analysis Modules',
     long_description=open('README.rst', encoding='utf-8').read(),
     author='Yoel Cortes-Pena',
