# -*- coding: utf-8 -*-
# BioSTEAM: The Biorefinery Simulation and Techno-Economic Analysis Modules
# Copyright (C) 2021-2024, Yalin Li <mailto.yalin.li@gmail.com>
# 
# This module is under the UIUC open-source license. See 
# github.com/BioSTEAMDevelopmentGroup/biosteam/blob/master/LICENSE.txt
# for license details.
"""
"""

import pytest, numpy as np, biosteam as bst
from numpy.testing import assert_allclose
<<<<<<< HEAD
from biosteam import TEA, System, Stream, Unit, Chemical, settings
from biorefineries.tea import create_cellulosic_ethanol_tea
=======
>>>>>>> af001e33

def test_tea():   
    cost = bst.decorators.cost
    # Total installed equipment cost to be $1 MM
    bst.CE = CE = bst.design_tools.CEPCI_by_year[2013]
    @cost('Fake scaler', 'Lumped cost', CE=CE, cost=1e6, S=1, n=1, BM=1)
    class LumpedCost(bst.Unit):
        '''Does nothing but adding given costs.'''
        _units = {'Fake scaler': ''}
        
        def _design(self):
            self.design_results['Fake scaler'] = 1
        
    class TEA(bst.TEA):
        def __init__(
                self,
                system,
                FOC_over_installed=0.5, # annual O&M
                DPI_over_installed=(1+1),
                TDC_over_DPI=(1+0.2)*(1+0.4), # 20% non-installed & 40% indirect
                FCI_over_TDC=1,
                **kwargs,
                ):
            self.FOC_over_installed = FOC_over_installed
            self.DPI_over_installed = DPI_over_installed
            self.TDC_over_DPI = TDC_over_DPI
            self.FCI_over_TDC = FCI_over_TDC
            bst.TEA.__init__(self, system, **kwargs)
    
        def _FOC(self, installed_equipment_cost): # fixed operating cost
            return installed_equipment_cost*self.FOC_over_installed
        
        def _DPI(self, installed_equipment_cost): # direct permanent investment
            return installed_equipment_cost*self.DPI_over_installed
    
        def _TDC(self, DPI): # total depreciable cost
            return DPI*self.TDC_over_DPI
    
        def _FCI(self, TDC): # fixed capital investment
            return TDC*self.FCI_over_TDC
        
    bst.settings.set_thermo([bst.Chemical('Water')])
    reactant = bst.Stream('reactant', Water=1, units='kg/hr')
    # Total annual sales to be $2.5 MM
    product = bst.Stream('product', Water=1, price=2.5e6/365/24, units='kg/hr')
    
    U101 = LumpedCost('U101', ins=reactant, outs=product)
    sys = bst.System('sys', path=(U101,))
    sys.simulate()

    tea = TEA(
        system=sys,
        IRR=0.1,
        duration=(2013, 2013+15), # 15 years
        income_tax=0.21+0.1,
        construction_schedule=(1,),
        depreciation='MACRS7',
        operating_days=365,
        startup_months=0,
        startup_FOCfrac=1,
        startup_VOCfrac=1,
        startup_salesfrac=1,
        lang_factor=None,
        WC_over_FCI=0.05,
        finance_interest=0.08,
        finance_years=10,
        finance_fraction =0.6,
        accumulate_interest_during_construction=False,
        )

    # Below test NPV and discounted cashflow calculation
    table = tea.get_cashflow_table()
    data = np.array([
        # Depreciable capital [MM$]
        # Fixed capital investment [MM$]
        # Working capital [MM$]
        # Depreciation [MM$]
        # Loan [MM$]
       [ 3.36      ,  3.36      ,  0.168     ,  0.        ,  2.016     ,
        # Loan interest payment [MM$]
        # Loan payment [MM$]
        # Loan principal [MM$]
        # Annual operating cost (excluding depreciation) [MM$]
        # Sales [MM$]
         0.16128   ,  0.        ,  2.016     ,  0.        ,  0.        ,
        # Tax [MM$]
        # Incentives [MM$]
        # Taxed earnings [MM$]
        # Forwarded losses [MM$]
        # Net earnings [MM$]
         0.        ,  0.        ,  0.        ,  0.        ,  0.        ,
        # Cash flow [MM$]     
        # Discount factor
        # Net present value (NPV) [MM$]
        # Cumulative NPV [MM$]
        -1.67328   ,  1.        , -1.67328   , -1.67328   ],
       [ 0.        ,  0.        ,  0.        ,  0.480144  ,  0.        ,
         0.16128   ,  0.30044345,  1.87683655,  1.68      ,  2.5       ,
         0.01221789,  0.        ,  0.03941255,  0.        ,  0.02719466,
         0.50733866,  0.90909091,  0.46121696, -1.21206304],
       [ 0.        ,  0.        ,  0.        ,  0.822864  ,  0.        ,
         0.15014692,  0.30044345,  1.72654003,  1.68      ,  2.5       ,
         0.        ,  0.        ,  0.        ,  0.        , -0.30330745,
         0.51955655,  0.82644628,  0.42938558, -0.78267746],
       [ 0.        ,  0.        ,  0.        ,  0.587664  ,  0.        ,
         0.1381232 ,  0.30044345,  1.56421978,  1.68      ,  2.5       ,
         0.        ,  0.        ,  0.        , -0.30330745, -0.06810745,
         0.51955655,  0.7513148 ,  0.39035053, -0.39232693],
       [ 0.        ,  0.        ,  0.        ,  0.419664  ,  0.        ,
         0.12513758,  0.30044345,  1.38891391,  1.68      ,  2.5       ,
         0.        ,  0.        ,  0.        , -0.3714149 ,  0.09989255,
         0.51955655,  0.68301346,  0.35486412, -0.03746282],
       [ 0.        ,  0.        ,  0.        ,  0.300048  ,  0.        ,
         0.11111311,  0.30044345,  1.19958358,  1.68      ,  2.5       ,
         0.        ,  0.        ,  0.        , -0.27152235,  0.21950855,
         0.51955655,  0.62092132,  0.32260374,  0.28514093],
       [ 0.        ,  0.        ,  0.        ,  0.299712  ,  0.        ,
         0.09596669,  0.30044345,  0.99510681,  1.68      ,  2.5       ,
         0.05202753,  0.        ,  0.16783075, -0.0520138 ,  0.16781702,
         0.46752902,  0.56447393,  0.26390794,  0.54904887],
       [ 0.        ,  0.        ,  0.        ,  0.300048  ,  0.        ,
         0.07960854,  0.30044345,  0.77427191,  1.68      ,  2.5       ,
         0.06804765,  0.        ,  0.21950855,  0.        ,  0.1514609 ,
         0.4515089 ,  0.51315812,  0.23169546,  0.78074432],
       [ 0.        ,  0.        ,  0.        ,  0.149856  ,  0.        ,
         0.06194175,  0.30044345,  0.53577021,  1.68      ,  2.5       ,
         0.11460717,  0.        ,  0.36970055,  0.        ,  0.25509338,
         0.40494938,  0.46650738,  0.18891187,  0.9696562 ],
       [ 0.        ,  0.        ,  0.        ,  0.        ,  0.        ,
         0.04286162,  0.30044345,  0.27818838,  1.68      ,  2.5       ,
         0.16106253,  0.        ,  0.51955655,  0.        ,  0.35849402,
         0.35849402,  0.42409762,  0.15203646,  1.12169266],
       [ 0.        ,  0.        ,  0.        ,  0.        ,  0.        ,
         0.02225507,  0.30044345,  0.        ,  1.68      ,  2.5       ,
         0.16106253,  0.        ,  0.51955655,  0.        ,  0.35849402,
         0.35849402,  0.38554329,  0.13821496,  1.25990762],
       [ 0.        ,  0.        ,  0.        ,  0.        ,  0.        ,
         0.        ,  0.        ,  0.        ,  1.68      ,  2.5       ,
         0.2542    ,  0.        ,  0.82      ,  0.        ,  0.5658    ,
         0.5658    ,  0.3504939 ,  0.19830945,  1.45821707],
       [ 0.        ,  0.        ,  0.        ,  0.        ,  0.        ,
         0.        ,  0.        ,  0.        ,  1.68      ,  2.5       ,
         0.2542    ,  0.        ,  0.82      ,  0.        ,  0.5658    ,
         0.5658    ,  0.31863082,  0.18028132,  1.63849839],
       [ 0.        ,  0.        ,  0.        ,  0.        ,  0.        ,
         0.        ,  0.        ,  0.        ,  1.68      ,  2.5       ,
         0.2542    ,  0.        ,  0.82      ,  0.        ,  0.5658    ,
         0.5658    ,  0.28966438,  0.16389211,  1.80239049],
       [ 0.        ,  0.        ,  0.        ,  0.        ,  0.        ,
         0.        ,  0.        ,  0.        ,  1.68      ,  2.5       ,
         0.2542    ,  0.        ,  0.82      ,  0.        ,  0.5658    ,
         0.5658    ,  0.26333125,  0.14899282,  1.95138332],
       [ 0.        ,  0.        , -0.168     ,  0.        ,  0.        ,
         0.        ,  0.        ,  0.        ,  1.68      ,  2.5       ,
         0.2542    ,  0.        ,  0.82      ,  0.        ,  0.5658    ,
         0.7338    ,  0.23939205,  0.17566589,  2.1270492 ]])
    
    assert_allclose(table.values, data, atol=1e-4)
    assert_allclose(tea.NPV, table.iloc[-1,-1]*1e6, atol=1e-4)
    total_interest_payment1 = table['Loan payment [MM$]'].sum()
    total_interest_payment2 = (
        table['Loan interest payment [MM$]'].iloc[1:].sum() + # payment during construction (year 0) is equity/cash
            table['Loan principal [MM$]'].iloc[0])
    assert_allclose(total_interest_payment1, total_interest_payment2, atol=1e-4)

    # Below test the depreciation schedule
    correct_arrs = {
		# https://www.irs.gov/pub/irs-pdf/p946.pdf, table A-1
		'MACRS5': np.array([0.2000, 0.3200, 0.1920, 0.1152, 0.1152, 0.0576]),
		# Below from Excel function (SLN, SYD, DB, DDB)
		'SL5'   : np.array([0.2000, 0.2000, 0.2000, 0.2000, 0.2000]),
		'DDB5'  : np.array([0.4000, 0.2400, 0.1440, 0.0864, 0.0518]),
		'SYD5'  : np.array([0.3333, 0.2667, 0.2000, 0.1333, 0.0667]),
    }
    for k, v in correct_arrs.items():
        tea.depreciation = k
        assert_allclose(tea._get_depreciation_array(), v, atol=1e-4)
    
    defined = np.array([0.4000, 0.2400, 0.1400, 0.0900, 0.1300])
    tea.depreciation = defined
    assert_allclose(tea._get_depreciation_array(), defined)
    
    with pytest.raises(TypeError):
        tea.depreciation = np.array([0.5, 0.1, 'bad'])
        
    with pytest.raises(ValueError):
        tea.depreciation = 'MACRS12312'
        
    with pytest.raises(ValueError):
        tea.depreciation = 'bad'

def test_cashflow():
    settings.set_thermo([
        Chemical('Dummy', default=True, phase='s', MW=1, search_db=False)
    ])
    
    cost = Stream(Dummy=9793.983511363867 - 1280.916880939845, price=1) # Includes co-product electricity credits
    ethanol = Stream(flow=[21978.374283953395], price=0.7198608114634679)
    
    class MockCellulosicEthanolBiorefinery(Unit):
        _N_ins = _N_outs = 1
        
        def _run(self): pass
        
        def _cost(self):
            self.baseline_purchase_costs['Biorefinery'] = 85338080.48935215
            
    class OSBL(Unit):
        N_outs = _N_ins = 0
        
        def _run(self): pass
        
        def _cost(self):
            self.baseline_purchase_costs['Biorefinery'] = 122287135.13152598
            
    unit = MockCellulosicEthanolBiorefinery(ins=cost, outs=ethanol)
    osbl = OSBL()
    sys = System.from_units(units=[unit, osbl])
    sys.simulate()
    tea = create_cellulosic_ethanol_tea(sys, OSBL_units=[osbl])
    table = tea.get_cashflow_table()
    assert_allclose(tea.NPV, 32131936.781448975)
    assert_allclose(tea.NPV, table['Cumulative NPV [MM$]'].iloc[-1]*1e6)
    tea.IRR = tea.solve_IRR()
    assert_allclose(tea.NPV, 0, atol=100)
    assert_allclose(tea.IRR, 0.11246761316144724)
    tea.IRR = 0.10
    ethanol.price = tea.solve_price(ethanol)
    assert_allclose(ethanol.price, 0.6952016482242149)
    assert_allclose(tea.NPV, 0, atol=100)

if __name__ == '__main__':
<<<<<<< HEAD
    test_depreciation_schedule()
    test_cashflow()
=======
    test_tea()
>>>>>>> af001e33
<|MERGE_RESOLUTION|>--- conflicted
+++ resolved
@@ -10,11 +10,87 @@
 
 import pytest, numpy as np, biosteam as bst
 from numpy.testing import assert_allclose
-<<<<<<< HEAD
 from biosteam import TEA, System, Stream, Unit, Chemical, settings
 from biorefineries.tea import create_cellulosic_ethanol_tea
-=======
->>>>>>> af001e33
+
+def test_depreciation_schedule():    
+    correct_arrs = {
+		# https://www.irs.gov/pub/irs-pdf/p946.pdf, table A-1
+		'MACRS5': np.array([0.2000, 0.3200, 0.1920, 0.1152, 0.1152, 0.0576]),
+		# Below from Excel function (SLN, SYD, DB, DDB)
+		'SL5'   : np.array([0.2000, 0.2000, 0.2000, 0.2000, 0.2000]),
+		'DDB5'  : np.array([0.4000, 0.2400, 0.1440, 0.0864, 0.0518]),
+		'SYD5'  : np.array([0.3333, 0.2667, 0.2000, 0.1333, 0.0667]),
+    }
+    
+    empty_sys = System('Empty')
+    tea = TEA(
+        system=empty_sys, IRR=0.15,
+        duration=(2021, 2031),
+        depreciation='MACRS7', income_tax=0.35,
+        operating_days=200, lang_factor=3,
+        construction_schedule=(0.4, 0.6), 
+        startup_months=0, startup_FOCfrac=0, startup_VOCfrac=0,
+        startup_salesfrac=0, finance_interest=0, finance_years=0, 
+        finance_fraction=0, WC_over_FCI=0.05
+    )
+
+    for k, v in correct_arrs.items():
+        tea.depreciation = k
+        assert_allclose(tea._get_depreciation_array(), v, atol=1e-4)
+    
+    defined = np.array([0.4000, 0.2400, 0.1400, 0.0900, 0.1300])
+    tea.depreciation = defined
+    assert_allclose(tea._get_depreciation_array(), defined)
+    
+    with pytest.raises(TypeError):
+        tea.depreciation = np.array([0.5, 0.1, 'bad'])
+        
+    with pytest.raises(ValueError):
+        tea.depreciation = 'MACRS12312'
+        
+    with pytest.raises(ValueError):
+        tea.depreciation = 'bad'
+
+def test_cashflow_consistency():
+    settings.set_thermo([
+        Chemical('Dummy', default=True, phase='s', MW=1, search_db=False)
+    ])
+    
+    cost = Stream(Dummy=9793.983511363867 - 1280.916880939845, price=1) # Includes co-product electricity credits
+    ethanol = Stream(flow=[21978.374283953395], price=0.7198608114634679)
+    
+    class MockCellulosicEthanolBiorefinery(Unit):
+        _N_ins = _N_outs = 1
+        
+        def _run(self): pass
+        
+        def _cost(self):
+            self.baseline_purchase_costs['Biorefinery'] = 85338080.48935215
+            
+    class OSBL(Unit):
+        N_outs = _N_ins = 0
+        
+        def _run(self): pass
+        
+        def _cost(self):
+            self.baseline_purchase_costs['Biorefinery'] = 122287135.13152598
+            
+    unit = MockCellulosicEthanolBiorefinery(ins=cost, outs=ethanol)
+    osbl = OSBL()
+    sys = System.from_units(units=[unit, osbl])
+    sys.simulate()
+    tea = create_cellulosic_ethanol_tea(sys, OSBL_units=[osbl])
+    table = tea.get_cashflow_table()
+    assert_allclose(tea.NPV, 32131936.781448975)
+    assert_allclose(tea.NPV, table['Cumulative NPV [MM$]'].iloc[-1]*1e6)
+    tea.IRR = tea.solve_IRR()
+    assert_allclose(tea.NPV, 0, atol=100)
+    assert_allclose(tea.IRR, 0.11246761316144724)
+    tea.IRR = 0.10
+    ethanol.price = tea.solve_price(ethanol)
+    assert_allclose(ethanol.price, 0.6952016482242149)
+    assert_allclose(tea.NPV, 0, atol=100)
 
 def test_tea():   
     cost = bst.decorators.cost
@@ -180,76 +256,8 @@
             table['Loan principal [MM$]'].iloc[0])
     assert_allclose(total_interest_payment1, total_interest_payment2, atol=1e-4)
 
-    # Below test the depreciation schedule
-    correct_arrs = {
-		# https://www.irs.gov/pub/irs-pdf/p946.pdf, table A-1
-		'MACRS5': np.array([0.2000, 0.3200, 0.1920, 0.1152, 0.1152, 0.0576]),
-		# Below from Excel function (SLN, SYD, DB, DDB)
-		'SL5'   : np.array([0.2000, 0.2000, 0.2000, 0.2000, 0.2000]),
-		'DDB5'  : np.array([0.4000, 0.2400, 0.1440, 0.0864, 0.0518]),
-		'SYD5'  : np.array([0.3333, 0.2667, 0.2000, 0.1333, 0.0667]),
-    }
-    for k, v in correct_arrs.items():
-        tea.depreciation = k
-        assert_allclose(tea._get_depreciation_array(), v, atol=1e-4)
-    
-    defined = np.array([0.4000, 0.2400, 0.1400, 0.0900, 0.1300])
-    tea.depreciation = defined
-    assert_allclose(tea._get_depreciation_array(), defined)
-    
-    with pytest.raises(TypeError):
-        tea.depreciation = np.array([0.5, 0.1, 'bad'])
-        
-    with pytest.raises(ValueError):
-        tea.depreciation = 'MACRS12312'
-        
-    with pytest.raises(ValueError):
-        tea.depreciation = 'bad'
-
-def test_cashflow():
-    settings.set_thermo([
-        Chemical('Dummy', default=True, phase='s', MW=1, search_db=False)
-    ])
-    
-    cost = Stream(Dummy=9793.983511363867 - 1280.916880939845, price=1) # Includes co-product electricity credits
-    ethanol = Stream(flow=[21978.374283953395], price=0.7198608114634679)
-    
-    class MockCellulosicEthanolBiorefinery(Unit):
-        _N_ins = _N_outs = 1
-        
-        def _run(self): pass
-        
-        def _cost(self):
-            self.baseline_purchase_costs['Biorefinery'] = 85338080.48935215
-            
-    class OSBL(Unit):
-        N_outs = _N_ins = 0
-        
-        def _run(self): pass
-        
-        def _cost(self):
-            self.baseline_purchase_costs['Biorefinery'] = 122287135.13152598
-            
-    unit = MockCellulosicEthanolBiorefinery(ins=cost, outs=ethanol)
-    osbl = OSBL()
-    sys = System.from_units(units=[unit, osbl])
-    sys.simulate()
-    tea = create_cellulosic_ethanol_tea(sys, OSBL_units=[osbl])
-    table = tea.get_cashflow_table()
-    assert_allclose(tea.NPV, 32131936.781448975)
-    assert_allclose(tea.NPV, table['Cumulative NPV [MM$]'].iloc[-1]*1e6)
-    tea.IRR = tea.solve_IRR()
-    assert_allclose(tea.NPV, 0, atol=100)
-    assert_allclose(tea.IRR, 0.11246761316144724)
-    tea.IRR = 0.10
-    ethanol.price = tea.solve_price(ethanol)
-    assert_allclose(ethanol.price, 0.6952016482242149)
-    assert_allclose(tea.NPV, 0, atol=100)
 
 if __name__ == '__main__':
-<<<<<<< HEAD
     test_depreciation_schedule()
-    test_cashflow()
-=======
-    test_tea()
->>>>>>> af001e33
+    test_cashflow_consistency()
+    test_tea()